--- conflicted
+++ resolved
@@ -11,13 +11,8 @@
   "generatorVersions": "[1.0.0.0-*)",
   "description": "A project for creating a Razor class library that targets .NET Standard",
   "groupIdentity": "Microsoft.Web.Razor",
-<<<<<<< HEAD
-  "precedence": "3000",
+  "precedence": "5000",
   "identity": "Microsoft.Web.Razor.Library.CSharp.3.0",
-=======
-  "precedence": "4000",
-  "identity": "Microsoft.Web.Razor.Library.CSharp.2.2",
->>>>>>> ed19e342
   "shortName": "razorclasslib",
   "tags": {
     "language": "C#",
