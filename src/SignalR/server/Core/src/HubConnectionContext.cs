--- conflicted
+++ resolved
@@ -593,15 +593,6 @@
         private void CheckClientTimeout()
         {
             if (Debugger.IsAttached)
-<<<<<<< HEAD
-            {
-                return;
-            }
-
-            // If it's been too long since we've heard from the client, then close this
-            if (DateTime.UtcNow.Ticks - Volatile.Read(ref _lastReceivedTimeStamp) > _clientTimeoutInterval)
-=======
->>>>>>> 7fc314f7
             {
                 return;
             }
